--- conflicted
+++ resolved
@@ -21,13 +21,8 @@
     """
     def __init__(self, filename):
 
-<<<<<<< HEAD
         logger.debug('Using priors')
         logger.debug(f'read {filename}')
-=======
-        print('Using priors')
-        print(f'read {filename}')
->>>>>>> 782e003a
 
         h = fits.open(os.path.expandvars(filename), memmap=False)
 
@@ -57,11 +52,7 @@
             s0 = self._param[targetid]['SIGMA']
             return self._func(z,z0,s0)
         except KeyError:
-<<<<<<< HEAD
             logger.info(f'targetid {targetid} not in priors')
-=======
-            print(f'targetid {targetid} not in priors')
->>>>>>> 782e003a
             return 0.
 
 
@@ -93,31 +84,18 @@
 
     @staticmethod
     def tophat(z, z0, s0):
-<<<<<<< HEAD
-        """Return a tophat prior of mean z0 and width s0 on the grid z. 
-           Warning : 
-=======
         """Return a tophat prior of mean z0 and width s0 on the grid z.
            Warning :
->>>>>>> 782e003a
                 * np.NaN <= np.NaN -> False
                 * np.NaN <=/>= 0.0  -> False
                 * np.inf >= 0.0 -> True
                 * np.inf >= np.inf -> True
            Conclusion:
-<<<<<<< HEAD
                * We need to use np.Nan value and not 1e10 value outside the prior to avoid 
                  the case where they are only one or two minima in the tophat
                  since otherwise the second/third minima will be selected outside the prior
                * Cannot use np.inf value for that since np.inf <= np.inf is True ...
                * Need to had np.inf value in the left and right of the tophat in the case where 
-=======
-               * We need to use np.Nan value and not 1e10 value outside the prior to avoid
-                 the case where they are only one or two minima in the tophat
-                 since otherwise the second/third minima will be selected outside the prior
-               * Cannot use np.inf value for that since np.inf <= np.inf is True ...
-               * Need to had np.inf value in the left and right of the tophat in the case where
->>>>>>> 782e003a
                the minima is the first or the last point !
         Args:
             z : redshift grid
@@ -126,15 +104,8 @@
         Returns:
             prior values on the redshift grid.
         """
-<<<<<<< HEAD
-        
         tophat_in_xi2_unit = np.vectorize(lambda x : 0 if np.abs(x - z0) < s0/2 else np.NaN)
  
-=======
-
-        tophat_in_xi2_unit = np.vectorize(lambda x : 0 if np.abs(x - z0) < s0/2 else np.NaN)
-
->>>>>>> 782e003a
         prior = tophat_in_xi2_unit(z)
         index_left, index_right = np.argwhere(prior>=0.0)[0], np.argwhere(prior>=0.0)[-1]
         if index_left == 0:
@@ -145,9 +116,4 @@
             prior[index_right] = np.inf
         else:
             prior[index_right + 1] = np.inf
-<<<<<<< HEAD
-        
-=======
-
->>>>>>> 782e003a
         return prior